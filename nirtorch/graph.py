--- conflicted
+++ resolved
@@ -112,12 +112,8 @@
             else:
                 if isinstance(elem, Number):
                     elem = torch.as_tensor(elem)
-<<<<<<< HEAD
-                assert isinstance(elem, torch.Tensor)
-=======
                 if not isinstance(elem, torch.Tensor):
                     raise ValueError(f"Unknown element type {type(elem)}")
->>>>>>> b6f6c708
                 name = f"Tensor_{self.get_unique_tensor_id()}{tuple(elem.shape)}"
             # add and return the node
             new_node = self.add_elem(elem, name)
